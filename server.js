--- conflicted
+++ resolved
@@ -567,7 +567,6 @@
   }
 });
 
-<<<<<<< HEAD
 // PUT and DELETE endpoints for Properties
 app.put('/api/properties/:id', async (req, res) => {
   try {
@@ -656,18 +655,11 @@
   }
 });
 
-// Start the Server
-const PORT = process.env.PORT || 10000;
-const server = app.listen(PORT, () => {
-  console.log(`[${new Date().toISOString()}] Server running on port ${PORT}`);
-});
-=======
 // Database Sync and Seed Function
 const syncModels = async () => {
   try {
     await sequelize.authenticate();
     console.log(`[${new Date().toISOString()}] Database connection established successfully`);
->>>>>>> 590674b5
 
     await sequelize.sync({ alter: true });
     console.log(`[${new Date().toISOString()}] Database synced successfully`);
